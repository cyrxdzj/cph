--- conflicted
+++ resolved
@@ -11,9 +11,6 @@
     WebViewpersistenceState,
 } from '../../types';
 import CaseView from './CaseView';
-<<<<<<< HEAD
-//import JudgeViewProvider from '../JudgeView';
-=======
 import Page from './Page';
 
 let storedLogs = '';
@@ -33,7 +30,6 @@
             .join(' ') + '\n';
 }
 
->>>>>>> 5bfc4eb8
 declare const vscodeApi: {
     postMessage: (message: WebviewToVSEvent) => void;
     getState: () => WebViewpersistenceState | undefined;
@@ -100,10 +96,8 @@
     const [notification, setNotification] = useState<string | null>(null);
     const [waitingForSubmit, setWaitingForSubmit] = useState<boolean>(false);
     const [onlineJudgeEnv, setOnlineJudgeEnv] = useState<boolean>(false);
-<<<<<<< HEAD
     const [inputFileNameState,setInputFileNameState]=useState<string>(problem.input_file_name);
     const [outputFileNameState,setOuputFileNameState]=useState<string>(problem.output_file_name);
-=======
     const [infoPageVisible, setInfoPageVisible] = useState<boolean>(false);
     const [generatedJson, setGeneratedJson] = useState<any | null>(null);
     const [liveUserCount, setLiveUserCount] = useState<number>(0);
@@ -129,7 +123,6 @@
             );
     }, []);
 
->>>>>>> 5bfc4eb8
     const [webviewState, setWebviewState] = useState<WebViewpersistenceState>(
         () => {
             const vscodeState = vscodeApi.getState();
