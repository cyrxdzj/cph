--- conflicted
+++ resolved
@@ -160,17 +160,14 @@
     url: string;
 };
 
-<<<<<<< HEAD
 export type IOFileName = {
     command: 'io-file-name';
     input_file_name:string;
     output_file_name:string;
 }
-=======
 export type GetExtLogs = {
     command: 'get-ext-logs';
 };
->>>>>>> 5bfc4eb8
 
 export type WebviewToVSEvent =
     | RunAllCommand
@@ -184,11 +181,8 @@
     | OnlineJudgeEnv
     | SubmitKattis
     | OpenUrl
-<<<<<<< HEAD
-    | IOFileName;
-=======
+    | IOFileName
     | GetExtLogs;
->>>>>>> 5bfc4eb8
 
 export type RunningCommand = {
     command: 'running';
