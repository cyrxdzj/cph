{
    "name": "competitive-programming-helper",
    "displayName": "Competitive Programming Helper (cph)",
    "description": "Makes judging, compiling, and downloading problems for competitve programming easy. Also supports auto-submit for a few sites.",
    "license": "GPL-3.0-or-later",
    "icon": "icon.png",
    "publisher": "DivyanshuAgrawal",
<<<<<<< HEAD
    "version": "5.6.0",
=======
    "version": "5.5.0",
>>>>>>> 5d6f0044
    "engines": {
        "vscode": "^1.52.0"
    },
    "categories": [
        "Testing"
    ],
    "activationEvents": [
        "*"
    ],
    "main": "dist/extension.js",
    "contributes": {
        "viewsContainers": {
            "activitybar": [
                {
                    "id": "cph-judge-view-container",
                    "title": "CPH Judge",
                    "icon": "dist/static/panel-view-icon.svg"
                }
            ]
        },
        "views": {
            "cph-judge-view-container": [
                {
                    "type": "webview",
                    "id": "cph.judgeView",
                    "name": "Results"
                }
            ]
        },
        "commands": [
            {
                "command": "cph.runTestCases",
                "title": "Run Testcases",
                "icon": "dist/static/play.png"
            },
            {
                "command": "cph.submitToCodeForces",
                "title": "Submit to CodeForces",
                "icon": "dist/static/play.png"
            }
        ],
        "keybindings": [
            {
                "key": "ctrl+alt+b",
                "command": "cph.runTestCases"
            },
            {
                "key": "ctrl+alt+s",
                "command": "cph.submitToCodeForces"
            },
            {
                "key": "ctrl+alt+d",
                "command": "cph.judgeView.focus"
            }
        ],
        "configuration": {
            "title": "Competitive Programming Helper",
            "properties": {
                "cph.general.saveLocation": {
                    "type": "string",
                    "default": "",
                    "description": "Location where generated .tcs and .bin files will be saved. Leave empty to save the file in the source file directory. Use this to clean up your folders."
                },
                "cph.general.timeOut": {
                    "type": "number",
                    "default": 3000,
                    "description": "The time in ms for which a testcase is run before it is killed ( timed-out )."
                },
                "cph.language.c.Args": {
                    "title": "Compilation flags for .c files",
                    "type": "string",
                    "default": "",
                    "description": "Space seperated additional flags passed to gcc ( for C ) while compiling your file. Example '-O2 -Wall'"
                },
                "cph.language.c.SubmissionCompiler": {
                    "type": "string",
                    "default": "GNU GCC C11 5.1.0",
                    "enum": [
                        "GNU GCC C11 5.1.0"
                    ],
                    "description": "The compiler chosen in the drop down during Codeforces submission for c"
                },
                "cph.language.c.Command": {
                    "type": "string",
                    "default": "gcc",
                    "description": "Command used to compile .c files. Example 'gcc', 'gcc-10', 'clang', etc."
                },
                "cph.language.cpp.Args": {
                    "title": "Compilation flags for .cpp files",
                    "type": "string",
                    "default": "",
                    "description": "Space seperated additional flags passed to g++ ( for C++ ) while compiling your file. Example '-Wmaybe-uninitialized -std=c++14'"
                },
                "cph.language.cpp.SubmissionCompiler": {
                    "type": "string",
                    "title": "check12344566",
                    "default": "GNU G++17 7.3.0",
                    "enum": [
                        "GNU G++17 7.3.0",
                        "GNU G++14 6.4.0",
                        "GNU G++11 5.1.0",
                        "GNU G++17 9.2.0 (64 bit, msys 2)",
                        "Microsoft Visual C++ 2017",
                        "Microsoft Visual C++ 2010",
                        "Clang++17 Diagnostics"
                    ],
                    "description": "The compiler chosen in the drop down during Codeforces submission for cpp"
                },
                "cph.language.cpp.Command": {
                    "type": "string",
                    "default": "g++",
                    "description": "Command used to compile .cpp files. Example 'g++', 'g++-10', 'clang++', etc."
                },
                "cph.language.python.Args": {
                    "title": "Compilation flags for Python",
                    "type": "string",
                    "default": "",
                    "description": "Space seperated additional flags passed to python while compiling your file. Example '-Wignore -u'"
                },
                "cph.language.python.SubmissionCompiler": {
                    "type": "string",
                    "default": "PyPy 3.6 (7.2.0)",
                    "enum": [
                        "PyPy 3.6 (7.2.0)",
                        "Python 3.7.2",
                        "PyPy 2.7 (7.2.0)",
                        "Python 2.7.15"
                    ],
                    "description": "The compiler chosen in the drop down during Codeforces submission for python"
                },
                "cph.language.python.Command": {
                    "type": "string",
                    "default": "python3",
                    "description": "Command used to run python files. Example 'py', 'python3', 'pypy3', etc."
                },
                "cph.language.rust.Args": {
                    "title": "Compilation flags for Rust",
                    "type": "string",
                    "default": "",
                    "description": "Space seperated additional flags passed to rustc while compiling your file. Example '-O2 --verbose'"
                },
                "cph.language.rust.SubmissionCompiler": {
                    "type": "string",
                    "default": "Rust 1.42.0",
                    "enum": [
                        "Rust 1.42.0"
                    ],
                    "description": "The compiler chosen in the drop down during Codeforces submission for rust"
                },
                "cph.language.rust.Command": {
                    "type": "string",
                    "default": "rustc",
                    "description": "Command used to compile rust files."
                },
                "cph.language.java.Args": {
                    "title": "Compilation flags for Java",
                    "type": "string",
                    "default": "",
                    "description": "Space seperated additional flags passed to javac while compiling your file. Example '-verbose'"
                },
                "cph.language.java.SubmissionCompiler": {
                    "type": "string",
                    "default": "Java 11.0.6",
                    "enum": [
                        "Java 11.0.6",
                        "Java 1.8.0_241"
                    ],
                    "description": "The compiler chosen in the drop down during Codeforces submission for java"
                },
                "cph.language.java.Command": {
                    "type": "string",
                    "default": "javac",
                    "description": "Command used to compile java files."
                },
                "cph.general.firstTime": {
                    "title": "Show welcome message",
                    "type": "boolean",
                    "default": true,
                    "description": "A welcome message is shown when you run a testcase for the first time."
                },
                "cph.general.defaultLanguage": {
                    "title": "Default language for new problems",
                    "type": "string",
                    "default": "",
                    "enum": [
                        "none",
                        "c",
                        "cpp",
                        "python",
                        "rust",
                        "java"
                    ],
                    "description": "The default language for problems imported via Competitive Companion (None will give option to select language on importing problem every time)"
                },
                "cph.general.menuChoices": {
                    "type": "string",
                    "default": "cpp java python c rust",
                    "description": "Space separated languages, in top to bottom order, shown in menu when a problem is imported via Competitive Companion. Example 'java python' would show java on top, followed by python."
                },
                "cph.general.useShortCodeForcesName": {
                    "type": "boolean",
                    "default": false,
                    "description": "Use a short ID for problem file generated ( like 144C ) instead of the complete problem name for codeforces problems"
                },
                "cph.general.retainWebviewContext": {
                    "type": "boolean",
                    "default": false,
                    "description": "Keep the webview active even when it's hidden. May improve performance but may cause some rendering issues."
                },
                "cph.general.defaultLanguageTemplateFileLocation": {
                    "type": "string",
                    "default": "",
                    "description": "The path of the template that will be loaded when a new file of the default language is created by Competitive Companion"
                },
                "cph.general.autoShowJudge": {
                    "type": "boolean",
                    "default": true,
                    "description": "Automatically show the judge view when opening a file that has a problem associated with it"
                }
            }
        }
    },
    "scripts": {
        "webpack-production": "webpack --mode production",
        "webpack-frontend-production": "webpack --mode production --config ./webpack.frontend.config.js",
        "vscode:prepublish": "npm run webpack-frontend-production && npm run webpack-production",
        "prewebpack": "webpack --mode development --config ./webpack.frontend.config.js",
        "webpack": "webpack --mode development",
        "webpack-dev": "webpack --mode development --watch",
        "webpack-frontend-dev": "webpack --mode development --watch --config ./webpack.frontend.config.js",
        "test-compile": "tsc -p ./",
        "lint": "eslint . --ext .ts,.tsx",
        "pretest": "tsc -p ./",
        "test": "jest out/"
    },
    "devDependencies": {
        "@types/jest": "^25.2.3",
        "@types/node": "^13.11.0",
        "@types/react": "^16.9.35",
        "@types/react-dom": "^16.9.8",
        "@types/vscode": "^1.52.0",
        "@typescript-eslint/eslint-plugin": "^3.0.2",
        "@typescript-eslint/parser": "^3.0.2",
        "copy-webpack-plugin": "^6.0.1",
        "eslint": "^7.1.0",
        "eslint-config-prettier": "^6.11.0",
        "eslint-plugin-prettier": "^3.1.3",
        "eslint-plugin-react": "^7.20.0",
        "eslint-plugin-react-hooks": "^4.0.4",
        "jest": "^26.0.1",
        "prettier": "2.0.5",
        "ts-loader": "^7.0.5",
        "typescript": "^3.8.3",
        "webpack": "^4.43.0",
        "webpack-cli": "^3.3.11"
    },
    "dependencies": {
        "python-shell": "^2.0.2",
        "react": "^16.13.1",
        "react-autosize-textarea": "^7.0.0",
        "react-dom": "^16.13.1"
    },
    "repository": {
        "type": "git",
        "url": "https://github.com/agrawal-d/competitive-programming-helper/"
    }
}<|MERGE_RESOLUTION|>--- conflicted
+++ resolved
@@ -5,16 +5,12 @@
     "license": "GPL-3.0-or-later",
     "icon": "icon.png",
     "publisher": "DivyanshuAgrawal",
-<<<<<<< HEAD
-    "version": "5.6.0",
-=======
-    "version": "5.5.0",
->>>>>>> 5d6f0044
+    "version": "5.7.0",
     "engines": {
         "vscode": "^1.52.0"
     },
     "categories": [
-        "Testing"
+        "Other"
     ],
     "activationEvents": [
         "*"
